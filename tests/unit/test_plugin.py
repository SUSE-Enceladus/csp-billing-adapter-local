--- conflicted
+++ resolved
@@ -22,13 +22,8 @@
 test_plugin.py is part of csp-billing-adapter-local and provides units tests
 for the local plugin functions.
 """
-<<<<<<< HEAD
 import json
 import logging
-=======
-import logging
-
->>>>>>> afb62c7f
 from pathlib import Path
 from tempfile import NamedTemporaryFile
 from unittest.mock import patch
@@ -49,11 +44,8 @@
     update_csp_config,
     save_cache,
     save_csp_config,
-<<<<<<< HEAD
-    get_usage_data
-=======
+    get_usage_data,
     setup_adapter
->>>>>>> afb62c7f
 )
 
 config_file = 'tests/data/config.yaml'
@@ -331,7 +323,6 @@
             assert get_csp_config(config=local_config) == test_data2
 
 
-<<<<<<< HEAD
 def test_local_csp_usage_data():
     with patch(
         'csp_billing_adapter_local.plugin.urllib.request.urlopen'
@@ -449,7 +440,8 @@
                 get_usage_data(config=local_config)
             # check request is retried 5 times
             assert mock_urlopen.call_count == 5
-=======
+
+
 @patch('csp_billing_adapter_local.plugin.logging.Logger.info')
 @patch('csp_billing_adapter_local.plugin.logging.Logger.addHandler')
 @patch('csp_billing_adapter_local.plugin.logging.FileHandler')
@@ -469,5 +461,4 @@
     )
     mock_logging_info.assert_called_with(
         'Logger file handler set to /var/log/csp_billing_adapter.log'
-    )
->>>>>>> afb62c7f
+    )